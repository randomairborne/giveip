<!DOCTYPE html>
<html lang="en">

<head>
    <meta charset="UTF-8">
    <meta name="viewport" content="width=device-width, initial-scale=1">
    <meta name="description" content="A simple website to return your IP address. No logs are kept.">
    <title id="title">What's my IP?</title>
<<<<<<< HEAD
    <noscript>
        <meta http-equiv="refresh" content="0; url='/raw'" />
    </noscript>
    <meta property="og:title" content="GiveIP" />
    <meta property="og:url" content="https://giveip.io/" />
    <meta property="og:description" content="A No-BS, no-logs IP address returner." />
=======
    <link rel="icon" href="data:,">
>>>>>>> e207c868
    <style>
        h1 {
            font-size: 3vw;
            height: 100%;
            width: 100%;
            display: flex;
            position: fixed;
            align-items: center;
            justify-content: center;
<<<<<<< HEAD
            font-family: Arial, Verdana, Helvetica, sans-serif;
=======
            font-family: 'Helvetica', sans-serif;
>>>>>>> e207c868
        }

        .stack {
            display: inline;
        }
    </style>
    <noscript>
         <meta http-equiv="refresh" content="5; URL=/raw">
    </noscript>
</head>

<body onload="onLoad()">
    <h1>
        <div class="stack">
            <div id="ip4txt" hidden>Your public IPv4 is:&nbsp;<code id="ip4">(none)</code></div>
            <div id="ip6txt" hidden>Your public IPv6 is:&nbsp;<code id="ip6">(none)</code></div>
        </div>
    </h1>
    <script>
        async function onLoad() {
            const ip4 = document.getElementById("ip4");
            const ip6 = document.getElementById("ip6");
            const ip4txt = document.getElementById("ip4txt");
            const ip6txt = document.getElementById("ip6txt");
            let didSucceed = false;
            let v4 = await fetch("https://v4.giveip.io/raw").then(req => req.text().catch(failed => { console.log("Request failed:" + failed) }));
            if (v4 !== undefined) {
                ip4.innerText = v4;
                ip4txt.hidden = false;
                didSucceed = true;
            }
            document.getElementById("title").innerText = `Your IP is ${v4}`;
            let v6 = await fetch("https://v6.giveip.io/raw").then(req => req.text()).catch(failed => { console.log("Request failed:" + failed) });
            if (v6 !== undefined) {
                ip6.innerText = v6;
                ip6txt.hidden = false;
                didSucceed = true;
            }
            if (!didSucceed) {
                window.location.href = "https://giveip.io/raw";
            }
        }
    </script>

</html><|MERGE_RESOLUTION|>--- conflicted
+++ resolved
@@ -5,17 +5,14 @@
     <meta charset="UTF-8">
     <meta name="viewport" content="width=device-width, initial-scale=1">
     <meta name="description" content="A simple website to return your IP address. No logs are kept.">
-    <title id="title">What's my IP?</title>
-<<<<<<< HEAD
+    <meta property="og:title" content="GiveIP" />
+    <meta property="og:url" content="https://giveip.io/" />
+    <meta property="og:description" content="A No-BS, no-logs IP address returner." />
     <noscript>
         <meta http-equiv="refresh" content="0; url='/raw'" />
     </noscript>
-    <meta property="og:title" content="GiveIP" />
-    <meta property="og:url" content="https://giveip.io/" />
-    <meta property="og:description" content="A No-BS, no-logs IP address returner." />
-=======
+    <title id="title">What's my IP?</title>
     <link rel="icon" href="data:,">
->>>>>>> e207c868
     <style>
         h1 {
             font-size: 3vw;
@@ -25,20 +22,13 @@
             position: fixed;
             align-items: center;
             justify-content: center;
-<<<<<<< HEAD
             font-family: Arial, Verdana, Helvetica, sans-serif;
-=======
-            font-family: 'Helvetica', sans-serif;
->>>>>>> e207c868
         }
 
         .stack {
             display: inline;
         }
     </style>
-    <noscript>
-         <meta http-equiv="refresh" content="5; URL=/raw">
-    </noscript>
 </head>
 
 <body onload="onLoad()">
